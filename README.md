--- conflicted
+++ resolved
@@ -1,19 +1,3 @@
-<<<<<<< HEAD
-<h3 align="center">
-    <img width="300" src="https://2wz2rk1b7g6s3mm3mk3dj0lh-wpengine.netdna-ssl.com/wp-content/uploads/2018/08/kinetica_logo.svg" alt="Kinetica Logo"/>
-</h3>
-<h2 align="center">The database for time and space</h2>
-<h3 align="center">
-    <a href="https://www.kinetica.com/">Website</a>
-    <span> | </span>
-    <a href="https://docs.kinetica.com/7.1/">Docs</a>
-    <span> | </span>
-    <a href="https://docs.kinetica.com/7.1/api/">API Docs</a>
-    <span> | </span>
-    <a href="https://join.slack.com/t/kinetica-community/shared_invite/zt-1bt9x3mvr-uMKrXlSDXfy3oU~sKi84qg">Community Slack</a>   
-</h3>
-
-=======
 <h3 align="center" style="margin:0px">
 	<img width="200" src="https://2wz2rk1b7g6s3mm3mk3dj0lh-wpengine.netdna-ssl.com/wp-content/uploads/2018/08/kinetica_logo.svg" alt="Kinetica Logo"/>
 </h3>
@@ -26,7 +10,6 @@
 	|
 	<a href="https://join.slack.com/t/kinetica-community/shared_invite/zt-1bt9x3mvr-uMKrXlSDXfy3oU~sKi84qg">Community Slack</a>   
 </h5>
->>>>>>> e179fe7f
 
 
 # Kinetica Java API
@@ -274,23 +257,9 @@
 
 ## Contact Us
 
-<<<<<<< HEAD
-The URL VM argument needs to be changed suitably to match the exact environment.
-
-# Support
-If you found a bug please submit an [issue on Github](https://github.com/kineticadb/examples/issues). Please reference the example that you are having an issue with in the title.
-
-To get community support, you can: 
-1. Ask a question in our [community slack channel](https://join.slack.com/t/kinetica-community/shared_invite/zt-1bt9x3mvr-uMKrXlSDXfy3oU~sKi84qg) 
-2. Post on [stackoverflow](https://stackoverflow.com/questions/tagged/kinetica) under the kinetica tag.
-
-# More Information
-See our [Documentation](http://docs.kinetica.com/7.1/azure) for more information about workbooks and the Kinetica workbench.
-=======
 * Ask a question on Slack:
   [Slack](https://join.slack.com/t/kinetica-community/shared_invite/zt-1bt9x3mvr-uMKrXlSDXfy3oU~sKi84qg)
 * Follow on GitHub:
   [Follow @kineticadb](https://github.com/kineticadb) 
 * Email us:  <support@kinetica.com>
-* Visit:  <https://www.kinetica.com/contact/>
->>>>>>> e179fe7f
+* Visit:  <https://www.kinetica.com/contact/>